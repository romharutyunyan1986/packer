--- conflicted
+++ resolved
@@ -55,6 +55,14 @@
 	// The size of the volume, in GiB. Required if not specifying a
 	// snapshot_id.
 	VolumeSize int64 `mapstructure:"volume_size" required:"false"`
+	// ID, alias or ARN of the KMS key to use for boot volume encryption. This
+	// only applies to the main region, other regions where the AMI will be
+	// copied will be encrypted by the default EBS KMS key. For valid formats
+	// see KmsKeyId in the [AWS API docs -
+	// CopyImage](https://docs.aws.amazon.com/AWSEC2/latest/APIReference/API_CopyImage.html)
+	// This field is validated by Packer, when using an alias, you will have to
+	// prefix kms_key_id with alias/.
+	KmsKeyId string `mapstructure:"kms_key_id" required:"false"`
 }
 
 type BlockDevices []BlockDevice
@@ -117,14 +125,11 @@
 		return fmt.Errorf("The `device_name` must be specified " +
 			"for every device in the block device mapping.")
 	}
-<<<<<<< HEAD
-=======
 	// Warn that encrypted must be true or nil when setting kms_key_id
 	if b.KmsKeyId != "" && b.Encrypted != nil && *b.Encrypted == false {
 		return fmt.Errorf("The device %v, must also have `encrypted: "+
 			"true` when setting a kms_key_id.", b.DeviceName)
 	}
->>>>>>> 17d9a858
 
 	return nil
 }
