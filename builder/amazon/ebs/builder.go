// The amazonebs package contains a packer.Builder implementation that
// builds AMIs for Amazon EC2.
//
// In general, there are two types of AMIs that can be created: ebs-backed or
// instance-store. This builder _only_ builds ebs-backed images.
package ebs

import (
	"fmt"
	"log"

	"github.com/aws/aws-sdk-go/service/ec2"
	"github.com/mitchellh/multistep"
	awscommon "github.com/mitchellh/packer/builder/amazon/common"
	"github.com/mitchellh/packer/common"
	"github.com/mitchellh/packer/helper/communicator"
	"github.com/mitchellh/packer/helper/config"
	"github.com/mitchellh/packer/packer"
	"github.com/mitchellh/packer/template/interpolate"
)

// The unique ID for this builder
const BuilderId = "mitchellh.amazonebs"

type Config struct {
	common.PackerConfig    `mapstructure:",squash"`
	awscommon.AccessConfig `mapstructure:",squash"`
	awscommon.AMIConfig    `mapstructure:",squash"`
	awscommon.BlockDevices `mapstructure:",squash"`
	awscommon.RunConfig    `mapstructure:",squash"`

	ctx *interpolate.Context
}

type Builder struct {
	config Config
	runner multistep.Runner
}

func (b *Builder) Prepare(raws ...interface{}) ([]string, error) {
	b.config.ctx = &interpolate.Context{Funcs: awscommon.TemplateFuncs}
	err := config.Decode(&b.config, &config.DecodeOpts{
		Interpolate:        true,
		InterpolateContext: b.config.ctx,
	}, raws...)
	if err != nil {
		return nil, err
	}

	// Accumulate any errors
	var errs *packer.MultiError
	errs = packer.MultiErrorAppend(errs, b.config.AccessConfig.Prepare(b.config.ctx)...)
	errs = packer.MultiErrorAppend(errs, b.config.BlockDevices.Prepare(b.config.ctx)...)
	errs = packer.MultiErrorAppend(errs, b.config.AMIConfig.Prepare(b.config.ctx)...)
	errs = packer.MultiErrorAppend(errs, b.config.RunConfig.Prepare(b.config.ctx)...)

	if errs != nil && len(errs.Errors) > 0 {
		return nil, errs
	}

	log.Println(common.ScrubConfig(b.config, b.config.AccessKey, b.config.SecretKey))
	return nil, nil
}

func (b *Builder) Run(ui packer.Ui, hook packer.Hook, cache packer.Cache) (packer.Artifact, error) {
	config, err := b.config.Config()
	if err != nil {
		return nil, err
	}

	ec2conn := ec2.New(config)

	// Setup the state bag and initial state for the steps
	state := new(multistep.BasicStateBag)
	state.Put("config", b.config)
	state.Put("ec2", ec2conn)
	state.Put("hook", hook)
	state.Put("ui", ui)

	// Build the steps
	steps := []multistep.Step{
		&awscommon.StepPreValidate{
			DestAmiName:     b.config.AMIName,
			ForceDeregister: b.config.AMIForceDeregister,
		},
		&awscommon.StepSourceAMIInfo{
			SourceAmi:          b.config.SourceAmi,
			EnhancedNetworking: b.config.AMIEnhancedNetworking,
		},
		&awscommon.StepKeyPair{
<<<<<<< HEAD
			Debug:          b.config.PackerDebug,
			DebugKeyPath:   fmt.Sprintf("ec2_%s.pem", b.config.PackerBuildName),
			KeyPairName:    b.config.TemporaryKeyPairName,
			PrivateKeyFile: b.config.RunConfig.Comm.SSHPrivateKey,
=======
			Debug:                b.config.PackerDebug,
			DebugKeyPath:         fmt.Sprintf("ec2_%s.pem", b.config.PackerBuildName),
			TemporaryKeyPairName: b.config.TemporaryKeyPairName,
			KeyPairName:          b.config.SSHKeyPairName,
			PrivateKeyFile:       b.config.SSHPrivateKeyFile,
>>>>>>> 43f08b26
		},
		&awscommon.StepSecurityGroup{
			SecurityGroupIds: b.config.SecurityGroupIds,
			CommConfig:       &b.config.RunConfig.Comm,
			VpcId:            b.config.VpcId,
		},
		&awscommon.StepRunSourceInstance{
			Debug:                    b.config.PackerDebug,
			ExpectedRootDevice:       "ebs",
			SpotPrice:                b.config.SpotPrice,
			SpotPriceProduct:         b.config.SpotPriceAutoProduct,
			InstanceType:             b.config.InstanceType,
			UserData:                 b.config.UserData,
			UserDataFile:             b.config.UserDataFile,
			SourceAMI:                b.config.SourceAmi,
			IamInstanceProfile:       b.config.IamInstanceProfile,
			SubnetId:                 b.config.SubnetId,
			AssociatePublicIpAddress: b.config.AssociatePublicIpAddress,
			AvailabilityZone:         b.config.AvailabilityZone,
			BlockDevices:             b.config.BlockDevices,
			Tags:                     b.config.RunTags,
		},
		&awscommon.StepGetPassword{
			Comm:    &b.config.RunConfig.Comm,
			Timeout: b.config.WindowsPasswordTimeout,
		},
		&communicator.StepConnect{
			Config: &b.config.RunConfig.Comm,
			Host: awscommon.SSHHost(
				ec2conn,
				b.config.SSHPrivateIp),
			SSHConfig: awscommon.SSHConfig(
				b.config.RunConfig.Comm.SSHUsername),
		},
		&common.StepProvision{},
		&stepStopInstance{SpotPrice: b.config.SpotPrice},
		// TODO(mitchellh): verify works with spots
		&stepModifyInstance{},
		&awscommon.StepDeregisterAMI{
			ForceDeregister: b.config.AMIForceDeregister,
			AMIName:         b.config.AMIName,
		},
		&stepCreateAMI{},
		&awscommon.StepAMIRegionCopy{
			AccessConfig: &b.config.AccessConfig,
			Regions:      b.config.AMIRegions,
			Name:         b.config.AMIName,
		},
		&awscommon.StepModifyAMIAttributes{
			Description: b.config.AMIDescription,
			Users:       b.config.AMIUsers,
			Groups:      b.config.AMIGroups,
		},
		&awscommon.StepCreateTags{
			Tags: b.config.AMITags,
		},
	}

	// Run!
	if b.config.PackerDebug {
		b.runner = &multistep.DebugRunner{
			Steps:   steps,
			PauseFn: common.MultistepDebugFn(ui),
		}
	} else {
		b.runner = &multistep.BasicRunner{Steps: steps}
	}

	b.runner.Run(state)

	// If there was an error, return that
	if rawErr, ok := state.GetOk("error"); ok {
		return nil, rawErr.(error)
	}

	// If there are no AMIs, then just return
	if _, ok := state.GetOk("amis"); !ok {
		return nil, nil
	}

	// Build the artifact and return it
	artifact := &awscommon.Artifact{
		Amis:           state.Get("amis").(map[string]string),
		BuilderIdValue: BuilderId,
		Conn:           ec2conn,
	}

	return artifact, nil
}

func (b *Builder) Cancel() {
	if b.runner != nil {
		log.Println("Cancelling the step runner...")
		b.runner.Cancel()
	}
}<|MERGE_RESOLUTION|>--- conflicted
+++ resolved
@@ -88,18 +88,11 @@
 			EnhancedNetworking: b.config.AMIEnhancedNetworking,
 		},
 		&awscommon.StepKeyPair{
-<<<<<<< HEAD
-			Debug:          b.config.PackerDebug,
-			DebugKeyPath:   fmt.Sprintf("ec2_%s.pem", b.config.PackerBuildName),
-			KeyPairName:    b.config.TemporaryKeyPairName,
-			PrivateKeyFile: b.config.RunConfig.Comm.SSHPrivateKey,
-=======
 			Debug:                b.config.PackerDebug,
 			DebugKeyPath:         fmt.Sprintf("ec2_%s.pem", b.config.PackerBuildName),
+			KeyPairName:          b.config.TemporaryKeyPairName,
 			TemporaryKeyPairName: b.config.TemporaryKeyPairName,
-			KeyPairName:          b.config.SSHKeyPairName,
-			PrivateKeyFile:       b.config.SSHPrivateKeyFile,
->>>>>>> 43f08b26
+			PrivateKeyFile:       b.config.RunConfig.Comm.SSHPrivateKey,
 		},
 		&awscommon.StepSecurityGroup{
 			SecurityGroupIds: b.config.SecurityGroupIds,
