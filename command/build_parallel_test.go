package command

import (
	"bytes"
	"context"
	"fmt"
	"github.com/hashicorp/hcl/v2/hcldec"
	"path/filepath"
	"sync"
	"testing"

	"golang.org/x/sync/errgroup"

	"github.com/hashicorp/packer/builder/file"
	"github.com/hashicorp/packer/packer"
	"github.com/hashicorp/packer/provisioner/sleep"
)

// NewParallelTestBuilder will return a New ParallelTestBuilder that will
// unlock after `runs` builds
func NewParallelTestBuilder(runs int) *ParallelTestBuilder {
	pb := &ParallelTestBuilder{}
	pb.wg.Add(runs)
	return pb
}

// The ParallelTestBuilder's first run will lock
type ParallelTestBuilder struct {
	wg sync.WaitGroup
}

<<<<<<< HEAD
func (b *ParallelTestBuilder) Prepare(raws ...interface{}) ([]string, []string, error) {
	return nil, nil, nil
}
=======
func (b *ParallelTestBuilder) ConfigSpec() hcldec.ObjectSpec                 { return nil }
func (b *ParallelTestBuilder) Prepare(raws ...interface{}) ([]string, error) { return nil, nil }
>>>>>>> 65cc5fe8

func (b *ParallelTestBuilder) Run(ctx context.Context, ui packer.Ui, hook packer.Hook) (packer.Artifact, error) {
	ui.Say("building")
	b.wg.Done()
	return nil, nil
}

// LockedBuilder wont run until unlock is called
type LockedBuilder struct{ unlock chan interface{} }

<<<<<<< HEAD
func (b *LockedBuilder) Prepare(raws ...interface{}) ([]string, []string, error) { return nil, nil, nil }
=======
func (b *LockedBuilder) ConfigSpec() hcldec.ObjectSpec                 { return nil }
func (b *LockedBuilder) Prepare(raws ...interface{}) ([]string, error) { return nil, nil }
>>>>>>> 65cc5fe8

func (b *LockedBuilder) Run(ctx context.Context, ui packer.Ui, hook packer.Hook) (packer.Artifact, error) {
	ui.Say("locking build")
	select {
	case <-b.unlock:
	case <-ctx.Done():
		return nil, ctx.Err()
	}
	return nil, nil
}

// testMetaFile creates a Meta object that includes a file builder
func testMetaParallel(t *testing.T, builder *ParallelTestBuilder, locked *LockedBuilder) Meta {
	var out, err bytes.Buffer
	return Meta{
		CoreConfig: &packer.CoreConfig{
			Components: packer.ComponentFinder{
				BuilderStore: packer.MapOfBuilder{
					"parallel-test": func() (packer.Builder, error) { return builder, nil },
					"file":          func() (packer.Builder, error) { return &file.Builder{}, nil },
					"lock":          func() (packer.Builder, error) { return locked, nil },
				},
				ProvisionerStore: packer.MapOfProvisioner{
					"sleep": func() (packer.Provisioner, error) { return &sleep.Provisioner{}, nil },
				},
			},
		},
		Ui: &packer.BasicUi{
			Writer:      &out,
			ErrorWriter: &err,
		},
	}
}

func TestBuildParallel_1(t *testing.T) {
	// testfile has 6 builds, with first one locks 'forever', other builds
	// should go through.
	b := NewParallelTestBuilder(5)
	locked := &LockedBuilder{unlock: make(chan interface{})}

	c := &BuildCommand{
		Meta: testMetaParallel(t, b, locked),
	}

	args := []string{
		fmt.Sprintf("-parallel=true"),
		filepath.Join(testFixture("parallel"), "1lock-5wg.json"),
	}

	wg := errgroup.Group{}

	wg.Go(func() error {
		if code := c.Run(args); code != 0 {
			fatalCommand(t, c.Meta)
		}
		return nil
	})

	b.wg.Wait()          // ran 5 times
	close(locked.unlock) // unlock locking one
	wg.Wait()            // wait for termination
}

func TestBuildParallel_2(t *testing.T) {
	// testfile has 6 builds, 2 of them lock 'forever', other builds
	// should go through.
	b := NewParallelTestBuilder(4)
	locked := &LockedBuilder{unlock: make(chan interface{})}

	c := &BuildCommand{
		Meta: testMetaParallel(t, b, locked),
	}

	args := []string{
		fmt.Sprintf("-parallel-builds=3"),
		filepath.Join(testFixture("parallel"), "2lock-4wg.json"),
	}

	wg := errgroup.Group{}

	wg.Go(func() error {
		if code := c.Run(args); code != 0 {
			fatalCommand(t, c.Meta)
		}
		return nil
	})

	b.wg.Wait()          // ran 4 times
	close(locked.unlock) // unlock locking one
	wg.Wait()            // wait for termination
}

func TestBuildParallel_Timeout(t *testing.T) {
	// testfile has 6 builds, 1 of them locks 'forever', one locks and times
	// out other builds should go through.
	b := NewParallelTestBuilder(4)
	locked := &LockedBuilder{unlock: make(chan interface{})}

	c := &BuildCommand{
		Meta: testMetaParallel(t, b, locked),
	}

	args := []string{
		fmt.Sprintf("-parallel-builds=3"),
		filepath.Join(testFixture("parallel"), "2lock-timeout.json"),
	}

	wg := errgroup.Group{}

	wg.Go(func() error {
		if code := c.Run(args); code == 0 {
			fatalCommand(t, c.Meta)
		}
		return nil
	})

	b.wg.Wait()          // ran 4 times
	close(locked.unlock) // unlock locking one
	wg.Wait()            // wait for termination
}<|MERGE_RESOLUTION|>--- conflicted
+++ resolved
@@ -29,14 +29,11 @@
 	wg sync.WaitGroup
 }
 
-<<<<<<< HEAD
+func (b *ParallelTestBuilder) ConfigSpec() hcldec.ObjectSpec { return nil }
+
 func (b *ParallelTestBuilder) Prepare(raws ...interface{}) ([]string, []string, error) {
 	return nil, nil, nil
 }
-=======
-func (b *ParallelTestBuilder) ConfigSpec() hcldec.ObjectSpec                 { return nil }
-func (b *ParallelTestBuilder) Prepare(raws ...interface{}) ([]string, error) { return nil, nil }
->>>>>>> 65cc5fe8
 
 func (b *ParallelTestBuilder) Run(ctx context.Context, ui packer.Ui, hook packer.Hook) (packer.Artifact, error) {
 	ui.Say("building")
@@ -47,12 +44,9 @@
 // LockedBuilder wont run until unlock is called
 type LockedBuilder struct{ unlock chan interface{} }
 
-<<<<<<< HEAD
+func (b *LockedBuilder) ConfigSpec() hcldec.ObjectSpec { return nil }
+
 func (b *LockedBuilder) Prepare(raws ...interface{}) ([]string, []string, error) { return nil, nil, nil }
-=======
-func (b *LockedBuilder) ConfigSpec() hcldec.ObjectSpec                 { return nil }
-func (b *LockedBuilder) Prepare(raws ...interface{}) ([]string, error) { return nil, nil }
->>>>>>> 65cc5fe8
 
 func (b *LockedBuilder) Run(ctx context.Context, ui packer.Ui, hook packer.Hook) (packer.Artifact, error) {
 	ui.Say("locking build")
