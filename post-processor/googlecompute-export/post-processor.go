--- conflicted
+++ resolved
@@ -75,11 +75,7 @@
 	return nil
 }
 
-<<<<<<< HEAD
-func (p *PostProcessor) PostProcess(ctx context.Context, ui packer.Ui, artifact packer.Artifact) (packer.Artifact, bool, error) {
-=======
-func (p *PostProcessor) PostProcess(ui packer.Ui, artifact packer.Artifact) (packer.Artifact, bool, bool, error) {
->>>>>>> b7d62b2a
+func (p *PostProcessor) PostProcess(ctx context.Context, ui packer.Ui, artifact packer.Artifact) (packer.Artifact, bool, bool, error) {
 	if artifact.BuilderId() != googlecompute.BuilderId {
 		err := fmt.Errorf(
 			"Unknown artifact type: %s\nCan only export from Google Compute Engine builder artifacts.",
